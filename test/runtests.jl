using OscarPuiseuxPolynomial
using Test
using Oscar

@testset "OscarPuiseuxPolynomial.jl" begin
    @testset "TrivialTests" begin
        @test 1+1==2
        @test 1+2==3
        # @test 1+1==3 # this one fails
    end

    @testset "Construction" begin
        K, (t1,t2,t3) = Oscar.polynomial_ring(QQ, ["t1","t2","t3"])
        K_p,(tp1,tp2,tp3) = puiseux_polynomial_ring(QQ, ["t1","t2","t3"])
        @test K_p.underlyingPolynomialRing == K
        @test K_p == OscarPuiseuxPolynomial.MPuiseuxPolyRing(K)

        h = 1+t1 + 2*t2+3*t1^4+t1*t2^4+t3^2
        g = OscarPuiseuxPolynomial.MPuiseuxPolyRingElem(K_p,h)
        @test h != g
        @test g.scale == 1
        @test g.shift == [0,0,0]

        g = OscarPuiseuxPolynomial.MPuiseuxPolyRingElem(K_p,h,[ZZ(1),ZZ(1),ZZ(1)],ZZ(3))
        @test g.scale==3
        @test g.shift==[ZZ(1),ZZ(1),ZZ(1)]

        h = t1^(2)
        g = puiseux_polynomial_ring_elem(K_p,h)
        @test g.scale == 1
        @test g.shift == [2,0,0]
        @test normalize!(g) == false

        h = t1^2*(1 + t1)
        g = puiseux_polynomial_ring_elem(K_p,h)
        @test g.scale == 1
        @test g.shift == [2,0,0]

        h = t1*t2^(2)*t3^(3)*(1+t1+t2+t3)
        g = puiseux_polynomial_ring_elem(K_p,h)
        @test g.scale == 1
        @test g.shift == [1,2,3]

        h = t1*t2^(2)*t3^(3)*(1+t1+t2+t3)
        g = puiseux_polynomial_ring_elem(K_p,h,skip_normalization=true)
        @test g.scale == 1
        @test g.shift == [0,0,0]
        @test normalize!(g) == true

        h = (1+t1+t2+t3)
        g = puiseux_polynomial_ring_elem(K_p,h,[ZZ(1),ZZ(2),ZZ(3)],ZZ(3),skip_normalization=true)
        @test g.scale == 3
        @test g.shift == [1,2,3]
        
        K, _ = polynomial_ring(QQ, ["t1","t2","t3"])
        Kt, _ = puiseux_polynomial_ring(QQ,["t1","t2","t3"])
        @test Kt.underlyingPolynomialRing == K
    end
    
    @testset "Getters" begin
        K, (t1,t2,t3) = polynomial_ring(QQ, ["t1","t2","t3"])
        Kp, (tp1,tp2,tp3) = puiseux_polynomial_ring(QQ,["t1","t2","t3"])


	    @test K == OscarPuiseuxPolynomial.underlying_polynomial_ring(Kp)
        @test QQ == OscarPuiseuxPolynomial.base_ring(Kp)
        @test QQ == OscarPuiseuxPolynomial.coefficient_ring(Kp)
        @test OscarPuiseuxPolynomial.ngens(Kp) == 3
        @test OscarPuiseuxPolynomial.gens(Kp) == [tp1,tp2,tp3]
        
        g = tp1^(1//2)+tp3^(1//3)
        @test OscarPuiseuxPolynomial.elem_type(Kp) == typeof(g)
        @test OscarPuiseuxPolynomial.parent_type(g) == typeof(Kp)
        @test OscarPuiseuxPolynomial.base_ring_type(Kp) == typeof(QQ)
        @test OscarPuiseuxPolynomial.ngens(g) == 3
        @test OscarPuiseuxPolynomial.parent(g) == Kp
        @test OscarPuiseuxPolynomial.poly(g) == t1^3 + t3^2
        @test OscarPuiseuxPolynomial.scale(g) == 6

        @test OscarPuiseuxPolynomial.shift(g) == [0,0,0]

        g = tp1^(2//3)*tp1*tp2^(1//2)*tp3 + tp3^(3//7)*tp1*tp2^(1//2)*tp3 + tp2^(1//2)*tp1*tp2^(1//2)*tp3
        @test OscarPuiseuxPolynomial.parent(g) == Kp
        @test OscarPuiseuxPolynomial.poly(g) == t1^28 + t2^21 + t3^18
        @test OscarPuiseuxPolynomial.shift(g) == [42,21,42]
        @test OscarPuiseuxPolynomial.scale(g) == 2*3*7

        
        K, (t,) = puiseux_polynomial_ring(QQ,["t"])
        @test valuation(K(0)) == PosInf()
        @test valuation(t^(-1)) == -1
        @test valuation(t^(-2//3)+t^(-1//2)) == -2//3
        @test_throws AssertionError valuation(g)
    end

    @testset "Arithmetic" begin
<<<<<<< HEAD
        F, (up,vp,wp) = polynomial_ring(QQ,["u","v","w"])
        K, (u,v,w) = puiseux_polynomial_ring(QQ,["u","v","w"])
        g = v^(1//3)+u^(1//2)
        h = v^(1//3) + w^(1//3)

        @test monomials(g) == [u^(1//2),v^(1//3)]
        @test monomials(h) == [v^(1//3),w^(1//3)]
        @test collect(coefficients(g)) == [1,1]
        @test collect(coefficients(h)) == [1,1]
        @test collect(exponents(g)) == [[QQ(1//2),QQ(0),QQ(0)],[QQ(0),QQ(1//3),QQ(0)]]
        @test 0*g == 0
        @test 1*g == g
        @test g*1 == g
        @test 4*g == 4*u^(1//2) + 4*v^(1//3)
        @test g+0 == g
        @test 0+g == g
        @test h+g == u^(1//2) + 2*v^(1//3) + w^(1//3)
        @test h-g == w^(1//3)-u^(1//2)
        @test h*g == u^(1//2)*v^(1//3) + u^(1//2)*w^(1//3) + v^(2//3) + v^(1//3)*w^(1//3)
        @test (g)^3 == u^(3//2) + 3*u*v^(1//3) + 3*u^(1//2)*v^(2//3) + v
        @test (g)^1 == g
        @test (g)^0 == 1
        @test g//(2) == (1//2)*u^(1//2) + (1//2)*v^(1//3)
=======

        K, (u,v,w) = puiseux_polynomial_ring(QQ,["u","v","w"])
        g = u + v
        h = v + w
        @test 4*g == 4*u + 4*v
        @test h+g == u + 2*v + w
        @test h-g == w-u
        @test h*g == u*v + u*w + v^2 + v*w
        @test (g)^3 == u^3 + 3*u^2*v + 3*u*v^2 + v^3
>>>>>>> 6816a64a

        g = u^(1//2)*v^(2//3) + w^(1//4)
        h = u^(2//3)
        @test g*h == u^(7//6)*v^(2//3)+w^(1//4)*u^(2//3)

        @test (u^(1//2)+u^(-1//2))^2 == u+2+u^(-1)

        g = puiseux_polynomial_ring_elem(K,up*vp*wp*((up^4)*(vp^4)*(wp^4)+1),[ZZ(5),ZZ(9),ZZ(13)],ZZ(4),skip_normalization=true)
        @test monomials(g) == [u^(5//2)*v^(7//2)*w^(9//2),u^(3//2)*v^(5//2)*w^(7//2)]
        @test collect(exponents(g)) == [[5//2,7//2,9//2],[3//2,5//2,7//2]]
        @test OscarPuiseuxPolynomial.poly(g) == up*vp*wp*(up^4*vp^4*wp^4+1)
        @test OscarPuiseuxPolynomial.scale(g) == 4
        @test OscarPuiseuxPolynomial.shift(g) == [ZZ(5),ZZ(9),ZZ(13)]
        @test normalize!(g) == true
        @test OscarPuiseuxPolynomial.poly(g) == 1+up^2*vp^2*wp^2
        @test OscarPuiseuxPolynomial.scale(g) == 2
        g_c = OscarPuiseuxPolynomial.rescale(g,ZZ(10))
        @test OscarPuiseuxPolynomial.scale(g_c) == 10
        @test OscarPuiseuxPolynomial.poly(g_c) == 1+up^10*vp^10*wp^10
        @test OscarPuiseuxPolynomial.shift(g_c) == [ZZ(15),ZZ(25),ZZ(35)]
        @test collect(exponents(g_c)) == [[5//2,7//2,9//2],[3//2,5//2,7//2]]
        @test normalize!(K(0)) == false
    end

    @testset "Conversions" begin
        F, (up,vp,wp) = polynomial_ring(QQ,["u","v","w"])
        K, (u,v,w) = puiseux_polynomial_ring(QQ,["u","v","w"])
        @test typeof(3) == Int64
        @test K(3) == puiseux_polynomial_ring_elem(K,F(3))
        @test typeof(4//5) == Rational{Int64}
        @test K(4//5) == puiseux_polynomial_ring_elem(K,F(4//5))
        @test K(0) == zero(K)
        @test K(1) == one(K)
    end
end<|MERGE_RESOLUTION|>--- conflicted
+++ resolved
@@ -94,7 +94,7 @@
     end
 
     @testset "Arithmetic" begin
-<<<<<<< HEAD
+
         F, (up,vp,wp) = polynomial_ring(QQ,["u","v","w"])
         K, (u,v,w) = puiseux_polynomial_ring(QQ,["u","v","w"])
         g = v^(1//3)+u^(1//2)
@@ -118,17 +118,6 @@
         @test (g)^1 == g
         @test (g)^0 == 1
         @test g//(2) == (1//2)*u^(1//2) + (1//2)*v^(1//3)
-=======
-
-        K, (u,v,w) = puiseux_polynomial_ring(QQ,["u","v","w"])
-        g = u + v
-        h = v + w
-        @test 4*g == 4*u + 4*v
-        @test h+g == u + 2*v + w
-        @test h-g == w-u
-        @test h*g == u*v + u*w + v^2 + v*w
-        @test (g)^3 == u^3 + 3*u^2*v + 3*u*v^2 + v^3
->>>>>>> 6816a64a
 
         g = u^(1//2)*v^(2//3) + w^(1//4)
         h = u^(2//3)
